<!DOCTYPE html>
<html>
<head>
  <meta charset="UTF-8">
  <title>Skygear-SKD-JS</title>
</head>
<body>
  <div id="main">
    <p>
      <label>End Point</label>
      <span id="endpoint"></span>
    </p>
    <p>
      <label>Token</label>
      <span id="accessToken"></span>
    </p>
    <p>
      <label>Username</label>
      <span id="currentUsername"></span>
    </p>
    <p>
      <label>Email</label>
      <span id="currentEmail"></span>
    </p>
    <p>
      <a href="record.html">Record CRUD</a>
    </p>
    <p>
<<<<<<< HEAD
      <a href="pubsub.html">Pubsub</a>
=======
      <a href="user.html">User discovery</a>
>>>>>>> dea04628
    </p>
  </div>
  <hr>
  <div id="auth">
    <form action="#" onsubmit="return false;">
      <p>
        <label>Username</label>
        <input id="username" type="text">
      </p>
      <p>
        <label>Email</label>
        <input id="email" type="email">
      </p>
      <p>
        <label>Password</label>
        <input id="password" type="password">
      </p>
      <p>
        <button onclick="signup();">Signup</button>
        <button onclick="signup('email');">Signup With Email</button>
      </p>
      <p>
        <button onclick="login();">Login</button>
        <button onclick="login('email');">Login With Email</button>
      </p>
    </form>
    <p id="auth-token">Click the button to test</p>
    <hr>
    <h4>Change password</h4>
        <form action="#" onsubmit="return false;">
      <p>
        <label>Old Password</label>
        <br>
        <input id="old-password" type="password" placeholder="Key in existing password">
      </p>
      <p>
        <label>New Password</label>
        <br>
        <input id="new-password" type="password" placeholder="Key in new password">
      </p>
      <p id="change-result"></p>
      <button onclick="changePassword();">Change</button>
    </form>
    <hr>
    <p><button onclick="logout();">Logout</button></p>
  </div>
  <script src="../dist/bundle.js"></script>
  <script type="text/javascript">
    var m = document.getElementById("endpoint");
    var token = document.getElementById("accessToken");
    var currentUsername = document.getElementById("currentUsername");
    var currentEmail = document.getElementById("currentEmail");
    skygear.config({
      'apiKey': 'secretOURD'
    }).then(function(container) {
      m.textContent = container.endPoint;
      token.innerText = skygear.accessToken;
      if (skygear.currentUser) {
        currentUsername.innerText = skygear.currentUser.username;
        currentEmail.innerText = skygear.currentUser.email;
      }
    }, function(err) {
      console.log(err);
    });
    m.textContent = skygear.endPoint;
    skygear.configApiKey('secretOURD');
    token.innerText = skygear.accessToken;
    signup = function(identifier) {
      console.log('Signup');
      var username = document.getElementById("username").value;
      var email = document.getElementById("email").value;
      var password = document.getElementById("password").value;
      var _signup = null;
      if (identifier === 'email') {
        _signup = skygear.signupWithEmail(email, password);
      } else {
        _signup = skygear.signup(username, password);
      }
      _signup.then(function() {
        console.log('Signup ok');
        token.innerText = skygear.accessToken;
        currentUsername.innerText = skygear.currentUser.username;
        currentEmail.innerText = skygear.currentUser.email;
      }, function(error) {
        console.log('Signup failed');
        console.log(error);
        token.innerText = error;
      });
    };
    login = function(identifier) {
      console.log('Login');
      var username = document.getElementById("username").value;
      var email = document.getElementById("email").value;
      var password = document.getElementById("password").value;
      var _login = null;
      if (identifier === 'email') {
        _login = skygear.loginWithEmail(email, password);
      } else {
        _login = skygear.login(username, password)
      }
      _login.then(function() {
        console.log('Login ok');
        token.innerText = skygear.accessToken;
        currentUsername.innerText = skygear.currentUser.username;
        currentEmail.innerText = skygear.currentUser.email;
      }, function(error) {
        console.log('Login failed');
        token.innerText = error;
      });
    };
    logout = function() {
      skygear.logout().then(function() {
        console.log('Logout ok');
        token.innerText = 'Cleared accessToken';
      }, function(error) {
        console.log('Logout failed');
        token.innerText = error;
      });
    };
    changePassword = function() {
      var oldPassword = document.getElementById("old-password").value;
      var newPassword = document.getElementById("new-password").value;
      var changeResult = document.getElementById("change-result");
      skygear.changePassword(oldPassword, newPassword).then(function(newToken) {
        console.log('Change password ok');
        changeResult.innerText = 'Change password ok';
        console.log(newToken);
      }, function(error) {
        console.log('Change password failed');
        console.log(error);
        changeResult.innerText = error;
      });
    }
  </script>
</body>
</html><|MERGE_RESOLUTION|>--- conflicted
+++ resolved
@@ -26,11 +26,10 @@
       <a href="record.html">Record CRUD</a>
     </p>
     <p>
-<<<<<<< HEAD
       <a href="pubsub.html">Pubsub</a>
-=======
+    </p>
+    <p>
       <a href="user.html">User discovery</a>
->>>>>>> dea04628
     </p>
   </div>
   <hr>
